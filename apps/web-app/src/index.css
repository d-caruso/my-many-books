@tailwind base;
@tailwind components;
@tailwind utilities;

/* CSS Custom Properties for Theming */
:root {
  /* Default Theme - Blue/Gray Palette */
  --color-primary-50: #eff6ff;
  --color-primary-100: #dbeafe;
  --color-primary-200: #bfdbfe;
  --color-primary-300: #93c5fd;
  --color-primary-400: #60a5fa;
  --color-primary-500: #3b82f6;
  --color-primary-600: #2563eb;
  --color-primary-700: #1d4ed8;
  --color-primary-800: #1e40af;
  --color-primary-900: #1e3a8a;

  --color-secondary-50: #f9fafb;
  --color-secondary-100: #f3f4f6;
  --color-secondary-200: #e5e7eb;
  --color-secondary-300: #d1d5db;
  --color-secondary-400: #9ca3af;
  --color-secondary-500: #6b7280;
  --color-secondary-600: #4b5563;
  --color-secondary-700: #374151;
  --color-secondary-800: #1f2937;
  --color-secondary-900: #111827;

  --color-accent: #f59e0b;
  --color-surface: #ffffff;
  --color-background: #f9fafb;
  
  --color-text-primary: #111827;
  --color-text-secondary: #4b5563;
  --color-text-muted: #9ca3af;

  --color-success: #10b981;
  --color-warning: #f59e0b;
  --color-error: #ef4444;
  --color-info: #3b82f6;
}

/* Dark Theme */
[data-theme="dark"] {
  --color-primary-50: #1e3a8a;
  --color-primary-100: #1e40af;
  --color-primary-200: #1d4ed8;
  --color-primary-300: #2563eb;
  --color-primary-400: #3b82f6;
  --color-primary-500: #60a5fa;
  --color-primary-600: #93c5fd;
  --color-primary-700: #bfdbfe;
  --color-primary-800: #dbeafe;
  --color-primary-900: #eff6ff;

  --color-secondary-50: #111827;
  --color-secondary-100: #1f2937;
  --color-secondary-200: #374151;
  --color-secondary-300: #4b5563;
  --color-secondary-400: #6b7280;
  --color-secondary-500: #9ca3af;
  --color-secondary-600: #d1d5db;
  --color-secondary-700: #e5e7eb;
  --color-secondary-800: #f3f4f6;
  --color-secondary-900: #f9fafb;

  --color-accent: #fbbf24;
  --color-surface: #1f2937;
  --color-background: #111827;
  
  --color-text-primary: #f9fafb;
  --color-text-secondary: #d1d5db;
  --color-text-muted: #9ca3af;

  --color-success: #34d399;
  --color-warning: #fbbf24;
  --color-error: #f87171;
  --color-info: #60a5fa;
}

/* Bookish Theme - Warm reading colors */
[data-theme="bookish"] {
  --color-primary-50: #fdf2f8;
  --color-primary-100: #fce7f3;
  --color-primary-200: #fbcfe8;
  --color-primary-300: #f9a8d4;
  --color-primary-400: #f472b6;
  --color-primary-500: #ec4899;
  --color-primary-600: #db2777;
  --color-primary-700: #be185d;
  --color-primary-800: #9d174d;
  --color-primary-900: #831843;

  --color-secondary-50: #fffbeb;
  --color-secondary-100: #fef3c7;
  --color-secondary-200: #fde68a;
  --color-secondary-300: #fcd34d;
  --color-secondary-400: #fbbf24;
  --color-secondary-500: #f59e0b;
  --color-secondary-600: #d97706;
  --color-secondary-700: #b45309;
  --color-secondary-800: #92400e;
  --color-secondary-900: #78350f;

  --color-accent: #8b5cf6;
  --color-surface: #fefce8;
  --color-background: #fffbeb;
  
  --color-text-primary: #78350f;
  --color-text-secondary: #92400e;
  --color-text-muted: #d97706;

  --color-success: #22c55e;
  --color-warning: #f59e0b;
  --color-error: #ef4444;
  --color-info: #8b5cf6;
}

/* Forest Theme - Nature inspired greens */
[data-theme="forest"] {
  --color-primary-50: #f0fdf4;
  --color-primary-100: #dcfce7;
  --color-primary-200: #bbf7d0;
  --color-primary-300: #86efac;
  --color-primary-400: #4ade80;
  --color-primary-500: #22c55e;
  --color-primary-600: #16a34a;
  --color-primary-700: #15803d;
  --color-primary-800: #166534;
  --color-primary-900: #14532d;

  --color-secondary-50: #fefce8;
  --color-secondary-100: #fef9c3;
  --color-secondary-200: #fef08a;
  --color-secondary-300: #fde047;
  --color-secondary-400: #facc15;
  --color-secondary-500: #eab308;
  --color-secondary-600: #ca8a04;
  --color-secondary-700: #a16207;
  --color-secondary-800: #854d0e;
  --color-secondary-900: #713f12;

  --color-accent: #f59e0b;
  --color-surface: #f0fdf4;
  --color-background: #fefce8;
  
  --color-text-primary: #14532d;
  --color-text-secondary: #166534;
  --color-text-muted: #16a34a;

  --color-success: #22c55e;
  --color-warning: #eab308;
  --color-error: #dc2626;
  --color-info: #0ea5e9;
}

/* Ocean Theme - Calming blues and teals */
[data-theme="ocean"] {
  --color-primary-50: #ecfeff;
  --color-primary-100: #cffafe;
  --color-primary-200: #a5f3fc;
  --color-primary-300: #67e8f9;
  --color-primary-400: #22d3ee;
  --color-primary-500: #06b6d4;
  --color-primary-600: #0891b2;
  --color-primary-700: #0e7490;
  --color-primary-800: #155e75;
  --color-primary-900: #164e63;

  --color-secondary-50: #f0f9ff;
  --color-secondary-100: #e0f2fe;
  --color-secondary-200: #bae6fd;
  --color-secondary-300: #7dd3fc;
  --color-secondary-400: #38bdf8;
  --color-secondary-500: #0ea5e9;
  --color-secondary-600: #0284c7;
  --color-secondary-700: #0369a1;
  --color-secondary-800: #075985;
  --color-secondary-900: #0c4a6e;

  --color-accent: #06b6d4;
  --color-surface: #f0f9ff;
  --color-background: #ecfeff;
  
  --color-text-primary: #0c4a6e;
  --color-text-secondary: #075985;
  --color-text-muted: #0891b2;

  --color-success: #10b981;
  --color-warning: #f59e0b;
  --color-error: #ef4444;
  --color-info: #0ea5e9;
}

/* Sunset Theme - Warm orange and red gradients */
[data-theme="sunset"] {
  --color-primary-50: #fff7ed;
  --color-primary-100: #ffedd5;
  --color-primary-200: #fed7aa;
  --color-primary-300: #fdba74;
  --color-primary-400: #fb923c;
  --color-primary-500: #f97316;
  --color-primary-600: #ea580c;
  --color-primary-700: #c2410c;
  --color-primary-800: #9a3412;
  --color-primary-900: #7c2d12;

  --color-secondary-50: #fdf2f8;
  --color-secondary-100: #fce7f3;
  --color-secondary-200: #fbcfe8;
  --color-secondary-300: #f9a8d4;
  --color-secondary-400: #f472b6;
  --color-secondary-500: #ec4899;
  --color-secondary-600: #db2777;
  --color-secondary-700: #be185d;
  --color-secondary-800: #9d174d;
  --color-secondary-900: #831843;

  --color-accent: #ec4899;
  --color-surface: #fff7ed;
  --color-background: #fffbeb;
  
  --color-text-primary: #7c2d12;
  --color-text-secondary: #9a3412;
  --color-text-muted: #ea580c;

  --color-success: #22c55e;
  --color-warning: #f59e0b;
  --color-error: #dc2626;
  --color-info: #f97316;
}

/* Lavender Theme - Soft purples and pastels */
[data-theme="lavender"] {
  --color-primary-50: #faf5ff;
  --color-primary-100: #f3e8ff;
  --color-primary-200: #e9d5ff;
  --color-primary-300: #d8b4fe;
  --color-primary-400: #c084fc;
  --color-primary-500: #a855f7;
  --color-primary-600: #9333ea;
  --color-primary-700: #7c3aed;
  --color-primary-800: #6b21a8;
  --color-primary-900: #581c87;

  --color-secondary-50: #fef7ff;
  --color-secondary-100: #fdf2fb;
  --color-secondary-200: #fce7f6;
  --color-secondary-300: #f8d4eb;
  --color-secondary-400: #f2b5d4;
  --color-secondary-500: #e879b9;
  --color-secondary-600: #d946a0;
  --color-secondary-700: #be2783;
  --color-secondary-800: #a21e6b;
  --color-secondary-900: #831d54;

  --color-accent: #c084fc;
  --color-surface: #fef7ff;
  --color-background: #faf5ff;
  
  --color-text-primary: #581c87;
  --color-text-secondary: #6b21a8;
  --color-text-muted: #9333ea;

  --color-success: #22c55e;
  --color-warning: #f59e0b;
  --color-error: #ef4444;
  --color-info: #a855f7;
}

/* Base styles */
body {
  margin: 0;
  font-family: -apple-system, BlinkMacSystemFont, 'Segoe UI', 'Roboto', 'Oxygen',
    'Ubuntu', 'Cantarell', 'Fira Sans', 'Droid Sans', 'Helvetica Neue',
    sans-serif;
  -webkit-font-smoothing: antialiased;
  -moz-osx-font-smoothing: grayscale;
  background-color: var(--color-background);
  color: var(--color-text-primary);
  transition: background-color 0.4s cubic-bezier(0.4, 0, 0.2, 1), 
              color 0.4s cubic-bezier(0.4, 0, 0.2, 1);
}

/* Theme switching animations */
* {
  transition: background-color 0.4s cubic-bezier(0.4, 0, 0.2, 1),
              border-color 0.4s cubic-bezier(0.4, 0, 0.2, 1),
              color 0.4s cubic-bezier(0.4, 0, 0.2, 1),
              box-shadow 0.4s cubic-bezier(0.4, 0, 0.2, 1);
}

/* Theme transition class for smooth switching */
.theme-transition {
  transition: all 0.4s cubic-bezier(0.4, 0, 0.2, 1) !important;
}

code {
  font-family: source-code-pro, Menlo, Monaco, Consolas, 'Courier New',
    monospace;
}

/* Typography System */
h1, h2, h3, h4, h5, h6 {
  @apply text-text-primary font-semibold tracking-tight;
}

/* Responsive typography with fluid scaling */
h1 { 
  @apply text-2xl xs:text-3xl sm:text-4xl lg:text-5xl xl:text-6xl; 
  line-height: 1.1;
}
h2 { 
  @apply text-xl xs:text-2xl sm:text-3xl lg:text-4xl xl:text-5xl; 
  line-height: 1.2;
}
h3 { 
  @apply text-lg xs:text-xl sm:text-2xl lg:text-3xl xl:text-4xl; 
  line-height: 1.3;
}
h4 { 
  @apply text-base xs:text-lg sm:text-xl lg:text-2xl xl:text-3xl; 
  line-height: 1.4;
}
h5 { 
  @apply text-sm xs:text-base sm:text-lg lg:text-xl xl:text-2xl; 
  line-height: 1.5;
}
h6 { 
  @apply text-xs xs:text-sm sm:text-base lg:text-lg xl:text-xl; 
  line-height: 1.6;
}

/* Body text with responsive sizing */
p, .text-body { 
  @apply text-text-primary leading-relaxed text-sm xs:text-base sm:text-lg; 
}

/* Small text elements */
.text-caption { 
  @apply text-xs xs:text-sm text-text-muted leading-normal; 
}

/* Large display text */
.text-display { 
  @apply text-3xl xs:text-4xl sm:text-5xl lg:text-6xl xl:text-7xl font-bold tracking-tight text-text-primary; 
}

/* Touch-friendly interactive elements */
.touch-target {
  @apply min-h-[44px] min-w-[44px];
}

/* Focus states optimized for touch devices */
.focus-visible {
  @apply focus:outline-none focus:ring-2 focus:ring-primary-500 focus:ring-offset-2;
}

/* Animation utilities for smooth interactions */
.transition-smooth {
  @apply transition-all duration-200 ease-out;
}

/* Responsive spacing utilities */
.space-responsive {
  @apply space-y-2 xs:space-y-3 sm:space-y-4 lg:space-y-6;
}

.gap-responsive {
  @apply gap-2 xs:gap-3 sm:gap-4 lg:gap-6;
}

/* Container responsive padding */
.container-padding {
  @apply px-4 xs:px-6 sm:px-8 lg:px-12 xl:px-16;
}

/* Force icon sizing - override any inheritance */
.icon-xs {
  width: 1rem !important;
  height: 1rem !important;
  min-width: 1rem !important;
  min-height: 1rem !important;
  max-width: 1rem !important;
  max-height: 1rem !important;
  font-size: 1rem !important;
}

.icon-sm {
  width: 1.25rem !important;
  height: 1.25rem !important;
  min-width: 1.25rem !important;
  min-height: 1.25rem !important;
  max-width: 1.25rem !important;
  max-height: 1.25rem !important;
  font-size: 1.25rem !important;
}

.icon-md {
  width: 1.5rem !important;
  height: 1.5rem !important;
  min-width: 1.5rem !important;
  min-height: 1.5rem !important;
  max-width: 1.5rem !important;
  max-height: 1.5rem !important;
  font-size: 1.5rem !important;
}

.icon-lg {
  width: 2rem !important;
  height: 2rem !important;
  min-width: 2rem !important;
  min-height: 2rem !important;
  max-width: 2rem !important;
  max-height: 2rem !important;
  font-size: 2rem !important;
}

.icon-xl {
  width: 4rem !important;
  height: 4rem !important;
  min-width: 4rem !important;
  min-height: 4rem !important;
  max-width: 4rem !important;
  max-height: 4rem !important;
  font-size: 2rem !important;
}

/* ============================================
   ACCESSIBILITY: Enhanced Focus Indicators
   ============================================ */

/* Enhanced focus ring with better visibility */
*:focus-visible {
  outline: 3px solid var(--color-primary-600);
  outline-offset: 2px;
  border-radius: 2px;
}

/* Links focus state */
a:focus-visible {
  outline: 3px solid var(--color-primary-600);
  outline-offset: 3px;
  text-decoration: underline;
}

/* Button focus state */
button:focus-visible,
[role="button"]:focus-visible {
  outline: 3px solid var(--color-primary-600);
  outline-offset: 2px;
  box-shadow: 0 0 0 3px rgba(59, 130, 246, 0.2);
}

/* Input focus state */
input:focus-visible,
textarea:focus-visible,
select:focus-visible {
  outline: 3px solid var(--color-primary-600);
  outline-offset: 0;
  border-color: var(--color-primary-600);
}

/* Screen reader only utility */
.sr-only {
  position: absolute;
  width: 1px;
  height: 1px;
  padding: 0;
  margin: -1px;
  overflow: hidden;
  clip: rect(0, 0, 0, 0);
  white-space: nowrap;
  border-width: 0;
}

/* Skip link - hidden until focused */
.sr-only:focus {
  position: fixed;
  width: auto;
  height: auto;
  padding: 1rem;
  margin: 0;
  overflow: visible;
  clip: auto;
  white-space: normal;
  z-index: 9999;
}

/* Remove focus outline for mouse users only */
:focus:not(:focus-visible) {
  outline: none;
}
<<<<<<< HEAD
<<<<<<< HEAD
=======
=======
>>>>>>> 471a7bf2

/* ============================================
   ACCESSIBILITY: Reduced Motion Support
   ============================================ */

/* Respect user's motion preferences */
@media (prefers-reduced-motion: reduce) {
  *,
  *::before,
  *::after {
    animation-duration: 0.01ms !important;
    animation-iteration-count: 1 !important;
    transition-duration: 0.01ms !important;
    scroll-behavior: auto !important;
  }

  /* Disable theme transition animations */
  body {
    transition: none !important;
  }

  .theme-transition {
    transition: none !important;
  }
}

/* ============================================
   ACCESSIBILITY: High Contrast Mode Support
   ============================================ */

/* Windows High Contrast Mode */
@media (prefers-contrast: high) {
  *:focus-visible {
    outline-width: 4px;
  }

  button:focus-visible,
  [role="button"]:focus-visible {
    outline-width: 4px;
  }
<<<<<<< HEAD
}
>>>>>>> task/accessibility-phase-5
=======
}
>>>>>>> 471a7bf2
<|MERGE_RESOLUTION|>--- conflicted
+++ resolved
@@ -492,11 +492,6 @@
 :focus:not(:focus-visible) {
   outline: none;
 }
-<<<<<<< HEAD
-<<<<<<< HEAD
-=======
-=======
->>>>>>> 471a7bf2
 
 /* ============================================
    ACCESSIBILITY: Reduced Motion Support
@@ -537,9 +532,4 @@
   [role="button"]:focus-visible {
     outline-width: 4px;
   }
-<<<<<<< HEAD
-}
->>>>>>> task/accessibility-phase-5
-=======
-}
->>>>>>> 471a7bf2
+}