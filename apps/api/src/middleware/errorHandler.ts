--- conflicted
+++ resolved
@@ -102,17 +102,6 @@
   };
 
   if (error instanceof ValidationError && error.details) {
-<<<<<<< HEAD
-    response.details = error.details;
-  }
-
-  if (event?.requestContext?.requestId) {
-    response.requestId = event.requestContext.requestId;
-  }
-
-  if (!isProduction && !isOperational && error.stack) {
-    response.stack = error.stack;
-=======
     response['details'] = error.details;
   }
 
@@ -122,7 +111,6 @@
 
   if (!isProduction && !isOperational && error.stack) {
     response['stack'] = error.stack;
->>>>>>> 51e393be
   }
 
   return {
