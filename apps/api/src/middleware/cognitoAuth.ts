--- conflicted
+++ resolved
@@ -37,11 +37,7 @@
 }
 
 interface AuthContext {
-<<<<<<< HEAD
-  user?: CognitoUser;
-=======
   user: CognitoUser | undefined;
->>>>>>> 51e393be
   isAuthenticated: boolean;
 }
 
@@ -234,13 +230,8 @@
       sub: payload.sub!,
       email: (payload['email'] as string) || '',
       email_verified: payload['email_verified'] === true,
-<<<<<<< HEAD
-      given_name: payload['given_name'] as string | undefined,
-      family_name: payload['family_name'] as string | undefined,
-=======
       given_name: (payload['given_name'] as string) || undefined,
       family_name: (payload['family_name'] as string) || undefined,
->>>>>>> 51e393be
       groups: (payload['cognito:groups'] as string[]) || [],
       scopes: this.extractScopes(payload),
       token_use: payload['token_use'] as string,
