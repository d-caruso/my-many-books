--- conflicted
+++ resolved
@@ -33,12 +33,8 @@
     void userPoolId;
   }
 
-<<<<<<< HEAD
-  verifyToken(token: string): AuthProviderUser {
-=======
   // eslint-disable-next-line @typescript-eslint/require-await
   async verifyToken(token: string): Promise<AuthProviderUser> {
->>>>>>> 9a1c98dc
     // TODO: Implement AWS Cognito JWT verification
     // This is a placeholder implementation
     try {
@@ -80,12 +76,8 @@
     void audience;
   }
 
-<<<<<<< HEAD
-  verifyToken(_token: string): AuthProviderUser {
-=======
   // eslint-disable-next-line @typescript-eslint/require-await
   async verifyToken(_token: string): Promise<AuthProviderUser> {
->>>>>>> 9a1c98dc
     // TODO: Implement Auth0 JWT verification
     throw new Error('Auth0 provider not yet implemented');
   }
@@ -131,7 +123,7 @@
         name: providerUser.name || 'Unknown',
         surname: providerUser.surname || 'User',
         isActive: true,
-      });
+      } as any);
       isNewUser = true;
     }
 
