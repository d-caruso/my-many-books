// ================================================================
// src/controllers/BookController.ts
// ================================================================

import Joi from 'joi';
import { Op, WhereOptions, Model, ModelStatic } from 'sequelize';
import { BaseController } from './base/BaseController';
import { Author, Book, Category } from '../models';
import { ApiResponse } from '../common/ApiResponse';
import {
  BookCreationAttributes,
  BookAttributes,
  BookStatus,
} from '../models/interfaces/ModelInterfaces';
import { validateIsbn } from '../utils/isbn';
import { isbnService } from '../services/isbnService';
<<<<<<< HEAD

// A universal request interface to decouple the controller from the framework.
// This supports both Lambda and Express request structures.
interface UniversalRequest {
  body?: unknown;
  queryStringParameters?: { [key: string]: string | undefined };
  pathParameters?: { [key: string]: string | undefined };
  user?: { userId: number };
}
=======
import { UniversalRequest } from '../types';
>>>>>>> 9a1c98dc

interface CreateBookRequest {
  title: string;
  isbnCode: string;
  editionNumber?: number;
  editionDate?: string;
  status?: BookStatus;
  notes?: string;
  authorIds?: number[];
  categoryIds?: number[];
  userId: number;
}

interface BookSearchFilters {
  title?: string;
  isbnCode?: string;
  editionNumber?: number;
  editionDate?: string;
  status?: BookStatus;
  notes?: string;
  author?: string;
  category?: string;
  userId?: number;
}

/**
 * Controller for managing Book resources.
 * This class contains all the business logic for books,
 * independent of the web framework (Express, Lambda, etc.).
 */
export class BookController extends BaseController {
  private readonly createBookSchema = Joi.object<CreateBookRequest>({
    title: Joi.string().required().max(500).trim(),
    isbnCode: Joi.string()
      .required()
      .custom((value: string, helpers: Joi.CustomHelpers) =>
        this.validateIsbnField(value, helpers)
      ),
    editionNumber: Joi.number().integer().min(1).optional(),
    editionDate: Joi.date().iso().optional().allow(null),
    status: Joi.string().valid('in progress', 'finished', 'paused').optional(),
    notes: Joi.string().optional().max(5000).trim(),
    authorIds: Joi.array().items(Joi.number().integer().positive()).optional(),
    categoryIds: Joi.array().items(Joi.number().integer().positive()).optional(),
  });

  private readonly updateBookSchema = this.createBookSchema.fork(['isbnCode'], schema =>
    schema.optional()
  );

  private readonly searchFiltersSchema = Joi.object<BookSearchFilters>({
    title: Joi.string().required().max(200).trim(),
    isbnCode: Joi.string()
      .required()
      .custom((value: string, helpers: Joi.CustomHelpers) =>
        this.validateIsbnField(value, helpers)
      ),
    editionNumber: Joi.number().integer().min(1).optional(),
    editionDate: Joi.date().iso().optional().allow(null),
    status: Joi.string().valid('in progress', 'finished', 'paused').optional(),
    notes: Joi.string().optional().max(5000).trim(),
    author: Joi.string().max(200).optional().trim(),
    category: Joi.string().max(100).optional().trim(),
  });

  private validateIsbnField(value: string, helpers: Joi.CustomHelpers): string | Joi.ErrorReport {
    const validation = validateIsbn(value);
    if (!validation.isValid) {
      return helpers.error('any.invalid', { message: `Invalid ISBN: ${validation.error}` });
    }
    return validation.normalizedIsbn as string;
  }

  /**
   * Creates a new book.
   * @param request The universal request object.
   * @returns An ApiResponse object with the newly created book or an error.
   */
  async createBook(request: UniversalRequest): Promise<ApiResponse> {
    const body = this.parseBody<CreateBookRequest>(request);
    if (!body) {
      return this.createErrorResponse('Request body is required', 400);
    }

    const validation = this.validateRequest(body, this.createBookSchema);
    if (!validation.isValid) {
      return this.createErrorResponse('Validation failed', 400, validation.errors);
    }

    const bookData = validation.value!;
    const userId = request.user?.userId;

    // Check if book with ISBN already exists
    const whereClause: WhereOptions<BookAttributes> = {
      isbnCode: bookData.isbnCode,
    };
    if (userId) {
      Object.assign(whereClause, { userId });
    }

    const existingBook = await Book.findOne({ where: whereClause });
    if (existingBook) {
      return this.createErrorResponse('Book with this ISBN already exists', 409);
    }

    // Validate and link authors
    let authors: Author[] = [];
    if (bookData.authorIds && bookData.authorIds.length > 0) {
      authors = await Author.findAll({
        where: { id: bookData.authorIds },
        attributes: ['id'],
      });
      if (authors.length !== bookData.authorIds.length) {
        return this.createErrorResponse('One or more author IDs are invalid', 400);
      }
    }

    // Validate and link categories
    let categories: Category[] = [];
    if (bookData.categoryIds && bookData.categoryIds.length > 0) {
      categories = await Category.findAll({
        where: { id: bookData.categoryIds },
        attributes: ['id'],
      });
      if (categories.length !== bookData.categoryIds.length) {
        return this.createErrorResponse('One or more category IDs are invalid', 400);
      }
    }

    // Prepare book creation data
    const bookCreateData: BookCreationAttributes = {
      title: bookData.title,
      isbnCode: bookData.isbnCode,
      editionNumber: bookData.editionNumber,
      editionDate: bookData.editionDate ? new Date(bookData.editionDate) : undefined,
      status: bookData.status,
      notes: bookData.notes,
      userId,
    };

    const newBook = await Book.create(bookCreateData);

    // Associate authors and categories
    if (authors.length > 0) {
      await newBook.addAuthors(authors);
    }
    if (categories.length > 0) {
      await newBook.addCategories(categories);
    }

    // Fetch complete book with associations
    const createdBook = await this.getBookWithAssociations(newBook.id);

    return this.createSuccessResponse(createdBook, 'Book created successfully', undefined, 201);
  }

  /**
   * Retrieves a single book by its ID.
   * @param request The universal request object.
   * @returns An ApiResponse object with the book data or an error.
   */
  async getBook(request: UniversalRequest): Promise<ApiResponse> {
    const bookId = this.getPathParameter(request, 'id');
    if (!bookId || isNaN(Number(bookId))) {
      return this.createErrorResponse('Valid book ID is required', 400);
    }

    const whereClause: WhereOptions<BookAttributes> = {
      id: Number(bookId),
    };
    if (request.user) {
      Object.assign(whereClause, { userId: request.user.userId });
    }

    const book = await Book.findOne({
      where: whereClause,
      include: [
        { model: Author, through: { attributes: [] } },
        { model: Category, through: { attributes: [] } },
      ],
    });

    if (!book) {
      return this.createErrorResponse('Book not found', 404);
    }

    return this.createSuccessResponse(book);
  }

  /**
   * Updates an existing book.
   * @param request The universal request object.
   * @returns An ApiResponse object with the updated book or an error.
   */
  async updateBook(request: UniversalRequest): Promise<ApiResponse> {
    const bookId = this.getPathParameter(request, 'id');
    if (!bookId || isNaN(Number(bookId))) {
      return this.createErrorResponse('Valid book ID is required', 400);
    }

    const body = this.parseBody<Partial<CreateBookRequest>>(request);
    if (!body) {
      return this.createErrorResponse('Request body is required', 400);
    }

    const validation = this.validateRequest(body, this.updateBookSchema);
    if (!validation.isValid) {
      return this.createErrorResponse('Validation failed', 400, validation.errors);
    }
    const bookData = validation.value!;

    const whereClause: WhereOptions<BookAttributes> = {
      id: Number(bookId),
    };
    if (request.user) {
      Object.assign(whereClause, { userId: request.user.userId });
    }

    const book = await Book.findOne({ where: whereClause });
    if (!book) {
      return this.createErrorResponse('Book not found', 404);
    }

    const updateData: Partial<BookAttributes> = {
      title: bookData.title,
      editionNumber: bookData.editionNumber,
      editionDate:
        bookData.editionDate === null
          ? undefined
          : bookData.editionDate
            ? new Date(bookData.editionDate)
            : undefined,
      status: bookData.status,
      notes: bookData.notes,
    };

    await book.update(updateData);

    // Update associations if provided
    if (bookData.authorIds !== undefined) {
      await this.updateAssociations(book, Author, bookData.authorIds, 'authors', 'setAuthors');
    }

    if (bookData.categoryIds !== undefined) {
      await this.updateAssociations(
        book,
        Category,
        bookData.categoryIds,
        'categories',
        'setCategories'
      );
    }

    const updatedBook = await this.getBookWithAssociations(book.id);

    return this.createSuccessResponse(updatedBook, 'Book updated successfully');
  }

  /**
   * Deletes a book by its ID.
   * @param request The universal request object.
   * @returns A success message or an error.
   */
  async deleteBook(request: UniversalRequest): Promise<ApiResponse> {
    const bookId = this.getPathParameter(request, 'id');
    if (!bookId || isNaN(Number(bookId))) {
      return this.createErrorResponse('Valid book ID is required', 400);
    }

    const whereClause: WhereOptions<BookAttributes> = {
      id: Number(bookId),
    };
    if (request.user) {
      Object.assign(whereClause, { userId: request.user.userId });
    }

    const book = await Book.findOne({ where: whereClause });
    if (!book) {
      return this.createErrorResponse('Book not found', 404);
    }

    await book.destroy();

    return this.createSuccessResponse(null, 'Book deleted successfully', undefined, 204);
  }

  /**
   * Lists all books with pagination and filtering.
   * @param request The universal request object.
   * @returns An ApiResponse with a list of books and pagination metadata.
   */
  async listBooks(request: UniversalRequest): Promise<ApiResponse> {
    const pagination = this.getPaginationParams(request);
    const filters = this.getQueryParameter(request, 'filters');
    const includeAuthors = this.getQueryParameter(request, 'includeAuthors') === 'true';
    const includeCategories = this.getQueryParameter(request, 'includeCategories') === 'true';

    let searchFilters: BookSearchFilters = {};
    if (filters) {
      try {
        searchFilters = JSON.parse(filters) as BookSearchFilters;
        const filterValidation = this.validateRequest(searchFilters, this.searchFiltersSchema);
        if (!filterValidation.isValid) {
          return this.createErrorResponse('Invalid search filters', 400, filterValidation.errors);
        }
        searchFilters = filterValidation.value!;
      } catch {
        return this.createErrorResponse('Invalid filters format. Expected JSON string.', 400);
      }
    }

    const whereConditions: WhereOptions<BookAttributes>[] = [];
    const includeClause = [];

    // Add user ID to the where clause if the user is authenticated
    if (request.user) {
      whereConditions.push({ userId: request.user.userId });
    }

    // Apply title filter
    if (searchFilters.title) {
      whereConditions.push({ title: { [Op.iLike]: `%${searchFilters.title}%` } });
    }

    // Apply ISBN filter
    if (searchFilters.isbnCode) {
      whereConditions.push({ isbnCode: searchFilters.isbnCode });
    }

    // Apply edition number filter
    if (searchFilters.editionNumber) {
      whereConditions.push({ editionNumber: searchFilters.editionNumber });
    }

    // Apply edition date filter
    if (searchFilters.editionDate) {
      whereConditions.push({ editionDate: searchFilters.editionDate });
    }

    // Apply notes filter
    if (searchFilters.notes) {
      whereConditions.push({ notes: { [Op.iLike]: `%${searchFilters.notes}%` } });
    }

    // Apply status filter
    if (searchFilters.status) {
      whereConditions.push({ status: searchFilters.status });
    }

    // Add author and category filters as includes
    if (searchFilters.author) {
      includeClause.push({
        model: Author,
        through: { attributes: [] },
        where: {
          [Op.or]: [
            { name: { [Op.iLike]: `%${searchFilters.author}%` } },
            { surname: { [Op.iLike]: `%${searchFilters.author}%` } },
          ],
        },
      });
    }

    if (searchFilters.category) {
      includeClause.push({
        model: Category,
        through: { attributes: [] },
        where: {
          name: { [Op.iLike]: `%${searchFilters.category}%` },
        },
      });
    }

    // Include authors and categories if requested
    if (includeAuthors && !searchFilters.author) {
      includeClause.push({ model: Author, through: { attributes: [] } });
    }
    if (includeCategories && !searchFilters.category) {
      includeClause.push({ model: Category, through: { attributes: [] } });
    }

    const whereClause = whereConditions.length > 0 ? { [Op.and]: whereConditions } : {};

    const { count, rows: books } = await Book.findAndCountAll({
      where: whereClause,
      include: includeClause,
      limit: pagination.limit,
      offset: pagination.offset,
      order: [['title', 'ASC']],
      distinct: true, // Required for correct counting with includes
    });

    const meta = this.createPaginationMeta(pagination.page, pagination.limit, count);

    return this.createSuccessResponse(books, undefined, meta);
  }

  /**
   * Looks up a book by its ISBN from local and external sources.
   * @param request The universal request object.
   * @returns An ApiResponse with the book data or an error.
   */
  async searchBooksByIsbn(request: UniversalRequest): Promise<ApiResponse> {
    const isbn = this.getQueryParameter(request, 'isbn');
    if (!isbn) {
      return this.createErrorResponse('ISBN parameter is required', 400);
    }

    const validation = validateIsbn(isbn);
    if (!validation.isValid) {
      return this.createErrorResponse(`Invalid ISBN: ${validation.error}`, 400);
    }

    // Check local database first
    const localBook = await Book.findOne({
      where: { isbnCode: validation.normalizedIsbn },
      include: [
        { model: Author, through: { attributes: [] } },
        { model: Category, through: { attributes: [] } },
      ],
    });

    if (localBook) {
      return this.createSuccessResponse({
        source: 'local',
        book: localBook,
      });
    }

    // If not found locally, try ISBN service
    const result = await isbnService.lookupBook(validation.normalizedIsbn!);

    return this.createSuccessResponse({
      source: result.source,
      book: result.success ? result.book : null,
      error: result.success ? undefined : result.error,
    });
  }

  /**
   * Imports a book from an external ISBN service into the database.
   * @param request The universal request object.
   * @returns An ApiResponse with the imported book or an error.
   */
  async importBookFromIsbn(request: UniversalRequest): Promise<ApiResponse> {
    const body = this.parseBody<{ isbn: string }>(request);
    if (!body?.isbn) {
      return this.createErrorResponse('ISBN is required', 400);
    }
    const userId = request.user?.userId;

    const validation = validateIsbn(body.isbn);
    if (!validation.isValid) {
      return this.createErrorResponse(`Invalid ISBN: ${validation.error}`, 400);
    }

    // Check if book already exists for this user (if applicable)
    const whereClause: WhereOptions<BookAttributes> = {
      isbnCode: validation.normalizedIsbn,
    };
    if (userId) {
      Object.assign(whereClause, { userId });
    }
    const existingBook = await Book.findOne({ where: whereClause });
    if (existingBook) {
      return this.createErrorResponse('Book with this ISBN already exists', 409);
    }

    // Lookup book data from ISBN service
    const result = await isbnService.lookupBook(validation.normalizedIsbn!);
    if (!result.success || !result.book) {
      return this.createErrorResponse(result.error || 'Book not found in external sources', 404);
    }

    const bookData = result.book;

    // Create authors if they don't exist
    let authors: Author[] = [];
    if (bookData.authors && bookData.authors.length > 0) {
      authors = await Promise.all(
        bookData.authors.map(authorData =>
          Author.findOrCreate({
            where: {
              name: authorData.name,
              surname: authorData.surname || '',
            },
            defaults: {
              name: authorData.name,
              surname: authorData.surname || '',
              nationality: authorData.nationality || null,
            } as const,
          }).then(([author]) => author)
        )
      );
    }

    // Create categories if they don't exist
    let categories: Category[] = [];
    if (bookData.categories && bookData.categories.length > 0) {
      categories = await Promise.all(
        bookData.categories.map(categoryData =>
          Category.findOrCreate({
            where: { name: categoryData.name },
            defaults: { name: categoryData.name },
          }).then(([category]) => category)
        )
      );
    }

    // Create book from external data
    const bookCreateData: BookCreationAttributes = {
      title: bookData.title,
      isbnCode: bookData.isbnCode,
      editionNumber: bookData.editionNumber,
      editionDate: bookData.editionDate,
      status: (bookData as Record<string, unknown>).status as BookStatus,
      notes: (bookData as Record<string, unknown>).notes as string,
      userId, // Associate with user if authenticated
    };
    const book = await Book.create(bookCreateData);

    // Associate authors and categories with the new book
    if (authors.length > 0) {
      await book.addAuthors(authors);
    }
    if (categories.length > 0) {
      await book.addCategories(categories);
    }

    // Fetch complete book with associations for the response
    const importedBook = await this.getBookWithAssociations(book.id);

    return this.createSuccessResponse(
      {
        book: importedBook,
        source: result.source,
        responseTime: result.responseTime,
      },
      'Book imported successfully',
      undefined,
      201
    );
  }

  // --- Helper Methods ---

  /**
   * Fetches a book by ID with its authors and categories.
   * @param id The book ID.
   * @returns The book model instance or null.
   */
  private async getBookWithAssociations(id: number): Promise<Book | null> {
    return Book.findByPk(id, {
      include: [
        { model: Author, through: { attributes: [] } },
        { model: Category, through: { attributes: [] } },
      ],
    });
  }

  /**
   * Updates associations for a given book.
   * @param book The book instance to update.
   * @param model The target model for the association (e.g., Author, Category).
   * @param ids An array of IDs to set.
   * @param associationName The name of the association in the Book model (e.g., 'authors').
   * @param setMethod The name of the Sequelize set method (e.g., 'setAuthors').
   */
  private async updateAssociations(
    book: Book,
<<<<<<< HEAD
    model: typeof Book | typeof Author | typeof Category,
=======
    model: ModelStatic<Model>,
>>>>>>> 9a1c98dc
    ids: number[],
    associationName: string,
    setMethod: string
  ): Promise<void> {
    if (ids.length > 0) {
      const associatedModels = await model.findAll({
        where: { id: ids },
        attributes: ['id'],
      });

      if (associatedModels.length !== ids.length) {
        throw new Error(`One or more ${associationName} IDs are invalid`);
      }

      await (book as Book & Record<string, (...args: unknown[]) => Promise<unknown>>)[setMethod](
        associatedModels
      );
    } else {
      await (book as Book & Record<string, (...args: unknown[]) => Promise<unknown>>)[setMethod](
        []
      ); // Clear all associations
    }
  }

  // User-specific methods for route compatibility
  async getUserBooks(request: UniversalRequest): Promise<ApiResponse> {
    if (!request.user?.userId) {
      return this.createErrorResponse('User authentication required', 401);
    }

    const modifiedRequest = {
      ...request,
      queryStringParameters: {
        ...request.queryStringParameters,
        userId: request.user.userId.toString(),
      },
    };

    return this.listBooks(modifiedRequest);
  }

  async getBookById(request: UniversalRequest): Promise<ApiResponse> {
    if (!request.user?.userId) {
      return this.createErrorResponse('User authentication required', 401);
    }

    return this.getBook(request);
  }

  async createBookForUser(request: UniversalRequest): Promise<ApiResponse> {
    if (!request.user?.userId) {
      return this.createErrorResponse('User authentication required', 401);
    }

    // Add userId to the request body
    const body = this.parseBody(request);
    if (body) {
      body.userId = request.user.userId;
      request.body = JSON.stringify(body);
    }

    return this.createBook(request);
  }

  async updateBookForUser(request: UniversalRequest): Promise<ApiResponse> {
    if (!request.user?.userId) {
      return this.createErrorResponse('User authentication required', 401);
    }

    return this.updateBook(request);
  }

  async deleteBookForUser(request: UniversalRequest): Promise<ApiResponse> {
    if (!request.user?.userId) {
      return this.createErrorResponse('User authentication required', 401);
    }

    return this.deleteBook(request);
  }

  async searchByIsbnForUser(request: UniversalRequest): Promise<ApiResponse> {
    if (!request.user?.userId) {
      return this.createErrorResponse('User authentication required', 401);
    }

    return this.searchBooksByIsbn(request);
  }
}

export const bookController = new BookController();<|MERGE_RESOLUTION|>--- conflicted
+++ resolved
@@ -14,19 +14,7 @@
 } from '../models/interfaces/ModelInterfaces';
 import { validateIsbn } from '../utils/isbn';
 import { isbnService } from '../services/isbnService';
-<<<<<<< HEAD
-
-// A universal request interface to decouple the controller from the framework.
-// This supports both Lambda and Express request structures.
-interface UniversalRequest {
-  body?: unknown;
-  queryStringParameters?: { [key: string]: string | undefined };
-  pathParameters?: { [key: string]: string | undefined };
-  user?: { userId: number };
-}
-=======
 import { UniversalRequest } from '../types';
->>>>>>> 9a1c98dc
 
 interface CreateBookRequest {
   title: string;
@@ -167,7 +155,7 @@
       userId,
     };
 
-    const newBook = await Book.create(bookCreateData);
+    const newBook = await Book.create(bookCreateData as any);
 
     // Associate authors and categories
     if (authors.length > 0) {
@@ -517,7 +505,7 @@
               name: authorData.name,
               surname: authorData.surname || '',
               nationality: authorData.nationality || null,
-            } as const,
+            } as any,
           }).then(([author]) => author)
         )
       );
@@ -530,7 +518,7 @@
         bookData.categories.map(categoryData =>
           Category.findOrCreate({
             where: { name: categoryData.name },
-            defaults: { name: categoryData.name },
+            defaults: { name: categoryData.name } as any,
           }).then(([category]) => category)
         )
       );
@@ -542,11 +530,11 @@
       isbnCode: bookData.isbnCode,
       editionNumber: bookData.editionNumber,
       editionDate: bookData.editionDate,
-      status: (bookData as Record<string, unknown>).status as BookStatus,
-      notes: (bookData as Record<string, unknown>).notes as string,
+      status: (bookData as any).status,
+      notes: (bookData as any).notes,
       userId, // Associate with user if authenticated
     };
-    const book = await Book.create(bookCreateData);
+    const book = await Book.create(bookCreateData as any);
 
     // Associate authors and categories with the new book
     if (authors.length > 0) {
@@ -597,11 +585,7 @@
    */
   private async updateAssociations(
     book: Book,
-<<<<<<< HEAD
-    model: typeof Book | typeof Author | typeof Category,
-=======
     model: ModelStatic<Model>,
->>>>>>> 9a1c98dc
     ids: number[],
     associationName: string,
     setMethod: string
@@ -616,13 +600,9 @@
         throw new Error(`One or more ${associationName} IDs are invalid`);
       }
 
-      await (book as Book & Record<string, (...args: unknown[]) => Promise<unknown>>)[setMethod](
-        associatedModels
-      );
+      await (book as any)[setMethod](associatedModels);
     } else {
-      await (book as Book & Record<string, (...args: unknown[]) => Promise<unknown>>)[setMethod](
-        []
-      ); // Clear all associations
+      await (book as any)[setMethod]([]); // Clear all associations
     }
   }
 
@@ -657,7 +637,7 @@
     }
 
     // Add userId to the request body
-    const body = this.parseBody(request);
+    const body = this.parseBody(request) as any;
     if (body) {
       body.userId = request.user.userId;
       request.body = JSON.stringify(body);
