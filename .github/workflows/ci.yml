name: Monorepo CI

on:
  push:
    branches: [ main, develop ]
  pull_request:
    branches: [ main, develop ]

env:
  NODE_VERSION: '20.x'
  NX_CLOUD_DISTRIBUTED_EXECUTION: false

jobs:
  setup:
    name: Setup
    runs-on: ubuntu-latest
    outputs:
      affected-projects: ${{ steps.affected.outputs.projects }}
      has-affected: ${{ steps.affected.outputs.hasAffected }}
    
    steps:
      - name: Checkout Code
        uses: actions/checkout@v4
        with:
          fetch-depth: 0

      - name: Clear Node.js cache
        run: |
          sudo rm -rf /opt/hostedtoolcache/node || true
          rm -rf ~/.npm || true

      - name: Setup Node.js
        uses: actions/setup-node@v4
        with:
          node-version: ${{ env.NODE_VERSION }}
<<<<<<< HEAD
=======

      - name: Verify Node.js version
        run: node --version
>>>>>>> 89d6b157

      - name: Clear npm cache
        run: npm cache clean --force

      - name: Install Dependencies
        run: npm install

      - name: Determine Affected Projects
        id: affected
        run: |
          echo "Determining affected projects..."
          AFFECTED=$(npx nx show projects --affected --base=origin/main --head=HEAD)
          echo "projects=$AFFECTED" >> $GITHUB_OUTPUT
          
          if [ -n "$AFFECTED" ]; then
            echo "hasAffected=true" >> $GITHUB_OUTPUT
          else
            echo "hasAffected=false" >> $GITHUB_OUTPUT
          fi
          
          echo "Affected projects: $AFFECTED"

  lint:
    name: Lint
    runs-on: ubuntu-latest
    needs: setup
    if: needs.setup.outputs.has-affected == 'true'
    
    steps:
      - name: Checkout Code
        uses: actions/checkout@v4
        with:
          fetch-depth: 0

      - name: Setup Node.js
        uses: actions/setup-node@v4
        with:
          node-version: ${{ env.NODE_VERSION }}
<<<<<<< HEAD
=======
          cache: false
>>>>>>> 89d6b157

      - name: Install Dependencies
        run: npm install

      - name: Run Lint on Affected Projects
        run: npx nx affected --target=lint --base=origin/main --head=HEAD

  test-api:
    name: Test API
    runs-on: ubuntu-latest
    needs: setup
    if: contains(needs.setup.outputs.affected-projects, 'api')
    
    services:
      mysql:
        image: mysql:8.0
        env:
          MYSQL_ROOT_PASSWORD: test_password
          MYSQL_DATABASE: my_many_books_test
          MYSQL_USER: test_user
          MYSQL_PASSWORD: test_password
        ports:
          - 3306:3306
        options: --health-cmd="mysqladmin ping" --health-interval=10s --health-timeout=5s --health-retries=3
    
    steps:
      - name: Checkout Code
        uses: actions/checkout@v4
        with:
          fetch-depth: 0

      - name: Setup Node.js
        uses: actions/setup-node@v4
        with:
          node-version: ${{ env.NODE_VERSION }}
<<<<<<< HEAD
=======
          cache: false
>>>>>>> 89d6b157

      - name: Install Dependencies
        run: npm install

      - name: Wait for MySQL
        run: |
          until mysqladmin ping -h"127.0.0.1" -P3306 -uroot -ptest_password --silent; do
            echo 'Waiting for MySQL...'
            sleep 2
          done

      - name: Setup Test Environment
        working-directory: apps/api
        run: |
          cp .env.example .env.test
          echo "NODE_ENV=test" >> .env.test
          echo "DB_HOST=127.0.0.1" >> .env.test
          echo "DB_PORT=3306" >> .env.test
          echo "DB_NAME=my_many_books_test" >> .env.test
          echo "DB_USER=test_user" >> .env.test
          echo "DB_PASSWORD=test_password" >> .env.test
          echo "DB_SSL=false" >> .env.test

      - name: Run Database Migrations
        working-directory: apps/api
        run: |
          export $(cat .env.test | grep -v '^#' | xargs)
          npm run db:migrate
        env:
          NODE_ENV: test

      - name: Run API Tests
        run: npx nx test api
        env:
          NODE_ENV: test

      - name: Upload API Test Coverage
        uses: codecov/codecov-action@v3
        with:
          file: ./apps/api/coverage/lcov.info
          flags: api-tests
          name: codecov-api

  test-web-app:
    name: Test Web App
    runs-on: ubuntu-latest
    needs: setup
    if: contains(needs.setup.outputs.affected-projects, 'web-app')
    
    steps:
      - name: Checkout Code
        uses: actions/checkout@v4
        with:
          fetch-depth: 0

      - name: Setup Node.js
        uses: actions/setup-node@v4
        with:
          node-version: ${{ env.NODE_VERSION }}
<<<<<<< HEAD
=======
          cache: false
>>>>>>> 89d6b157

      - name: Install Dependencies
        run: npm install

      - name: Run Web App Tests
        run: npx nx test web-app

      - name: Upload Web App Test Coverage
        uses: codecov/codecov-action@v3
        with:
          file: ./apps/web-app/coverage/lcov.info
          flags: web-app-tests
          name: codecov-web-app

  build:
    name: Build
    runs-on: ubuntu-latest
    needs: [setup, lint]
    if: needs.setup.outputs.has-affected == 'true'
    
    steps:
      - name: Checkout Code
        uses: actions/checkout@v4
        with:
          fetch-depth: 0

      - name: Setup Node.js
        uses: actions/setup-node@v4
        with:
          node-version: ${{ env.NODE_VERSION }}
<<<<<<< HEAD
=======
          cache: false
>>>>>>> 89d6b157

      - name: Install Dependencies
        run: npm install

      - name: Build Affected Projects
        run: npx nx affected --target=build --base=origin/main --head=HEAD

      - name: Upload Build Artifacts
        uses: actions/upload-artifact@v3
        with:
          name: build-artifacts
          path: |
            dist/
          retention-days: 7

  security-scan:
    name: Security Scan
    runs-on: ubuntu-latest
    needs: setup
    if: needs.setup.outputs.has-affected == 'true'
    
    steps:
      - name: Checkout Code
        uses: actions/checkout@v4
        with:
          fetch-depth: 0

      - name: Setup Node.js
        uses: actions/setup-node@v4
        with:
          node-version: ${{ env.NODE_VERSION }}
<<<<<<< HEAD
=======
          cache: false
>>>>>>> 89d6b157

      - name: Install Dependencies
        run: npm install

      - name: Run Security Audit
        run: npm audit --audit-level=moderate
        continue-on-error: true

      - name: Run Dependency Check
        run: npx audit-ci --moderate
        continue-on-error: true

  integration-tests:
    name: Integration Tests
    runs-on: ubuntu-latest
    needs: [build, test-api]
    if: contains(needs.setup.outputs.affected-projects, 'api') && github.event_name == 'pull_request'
    
    steps:
      - name: Checkout Code
        uses: actions/checkout@v4

      - name: Setup Node.js
        uses: actions/setup-node@v4
        with:
          node-version: ${{ env.NODE_VERSION }}
          cache: false

      - name: Install Newman
        run: npm install -g newman

      - name: Download Build Artifacts
        uses: actions/download-artifact@v3
        with:
          name: build-artifacts

      - name: Run Integration Tests
        working-directory: apps/api
        run: |
          if [ -f "postman/My-Many-Books-API.postman_collection.json" ]; then
            newman run postman/My-Many-Books-API.postman_collection.json \
              -e postman/environments/Local-Development.postman_environment.json \
              --timeout-request 30000 \
              --delay-request 500
          else
            echo "No Postman collection found, skipping integration tests"
          fi
        continue-on-error: true

  dependency-review:
    name: Dependency Review
    runs-on: ubuntu-latest
    if: github.event_name == 'pull_request'
    
    steps:
      - name: Checkout Code
        uses: actions/checkout@v4
        
      - name: Dependency Review
        uses: actions/dependency-review-action@v3
        with:
          fail-on-severity: moderate

  notify:
    name: Notify Results
    runs-on: ubuntu-latest
    needs: [setup, lint, test-api, test-web-app, build, security-scan]
    if: always() && needs.setup.outputs.has-affected == 'true'
    
    steps:
      - name: Notify Success
        if: needs.build.result == 'success'
        run: |
          echo "✅ Monorepo CI completed successfully"
          echo "All affected projects passed tests and builds"

      - name: Notify Failure
        if: needs.build.result == 'failure' || needs.test-api.result == 'failure' || needs.test-web-app.result == 'failure'
        run: |
          echo "❌ Monorepo CI failed"
          echo "Check the failed jobs for details"
          exit 1<|MERGE_RESOLUTION|>--- conflicted
+++ resolved
@@ -33,12 +33,9 @@
         uses: actions/setup-node@v4
         with:
           node-version: ${{ env.NODE_VERSION }}
-<<<<<<< HEAD
-=======
 
       - name: Verify Node.js version
         run: node --version
->>>>>>> 89d6b157
 
       - name: Clear npm cache
         run: npm cache clean --force
@@ -77,10 +74,6 @@
         uses: actions/setup-node@v4
         with:
           node-version: ${{ env.NODE_VERSION }}
-<<<<<<< HEAD
-=======
-          cache: false
->>>>>>> 89d6b157
 
       - name: Install Dependencies
         run: npm install
@@ -116,10 +109,6 @@
         uses: actions/setup-node@v4
         with:
           node-version: ${{ env.NODE_VERSION }}
-<<<<<<< HEAD
-=======
-          cache: false
->>>>>>> 89d6b157
 
       - name: Install Dependencies
         run: npm install
@@ -179,10 +168,6 @@
         uses: actions/setup-node@v4
         with:
           node-version: ${{ env.NODE_VERSION }}
-<<<<<<< HEAD
-=======
-          cache: false
->>>>>>> 89d6b157
 
       - name: Install Dependencies
         run: npm install
@@ -213,10 +198,6 @@
         uses: actions/setup-node@v4
         with:
           node-version: ${{ env.NODE_VERSION }}
-<<<<<<< HEAD
-=======
-          cache: false
->>>>>>> 89d6b157
 
       - name: Install Dependencies
         run: npm install
@@ -248,10 +229,6 @@
         uses: actions/setup-node@v4
         with:
           node-version: ${{ env.NODE_VERSION }}
-<<<<<<< HEAD
-=======
-          cache: false
->>>>>>> 89d6b157
 
       - name: Install Dependencies
         run: npm install
