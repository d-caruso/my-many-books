--- conflicted
+++ resolved
@@ -93,11 +93,7 @@
           if ! npm ci 2>/dev/null; then
             echo "Lockfile incompatible for web-app, regenerating..."
             rm -f package-lock.json
-<<<<<<< HEAD
-            npm install --legacy-peer-deps --ignore-scripts
-=======
             npm install --legacy-peer-deps
->>>>>>> 97c60b6c
           fi
           # Rebuild native dependencies for the correct platform
           npm rebuild
@@ -139,11 +135,7 @@
           if ! npm ci 2>/dev/null; then
             echo "Lockfile incompatible for web-app, regenerating..."
             rm -f package-lock.json
-<<<<<<< HEAD
-            npm install --legacy-peer-deps --ignore-scripts
-=======
             npm install --legacy-peer-deps
->>>>>>> 97c60b6c
           fi
           # Rebuild native dependencies for the correct platform
           npm rebuild
