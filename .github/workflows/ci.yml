name: CI

on:
  push:
    branches: [ main, develop ]
  pull_request:
    branches: [ main, develop ]

env:
  NODE_VERSION: '20'

jobs:
  setup:
    name: Setup & Install
    runs-on: ubuntu-latest
    steps:
      - name: Checkout
        uses: actions/checkout@v4
        with:
          fetch-depth: 0

      - name: Setup Node.js
        uses: actions/setup-node@v4
        with:
          node-version: ${{ env.NODE_VERSION }}

      - name: Install dependencies
        run: |
          npm ci --legacy-peer-deps || npm install --legacy-peer-deps
          npm list || true

      - name: Cache dependencies
        uses: actions/cache@v3
        with:
          path: node_modules
          key: ${{ runner.os }}-node-${{ hashFiles('**/package-lock.json') }}

  lint:
    name: Lint
    runs-on: ubuntu-latest
    needs: setup
    steps:
      - name: Checkout
        uses: actions/checkout@v4

      - name: Setup Node.js
        uses: actions/setup-node@v4
        with:
          node-version: ${{ env.NODE_VERSION }}
<<<<<<< HEAD

      - name: Install Dependencies
        run: npm install
=======
>>>>>>> 5bed0a83

      - name: Restore dependencies
        uses: actions/cache@v3
        with:
<<<<<<< HEAD
          node-version: ${{ env.NODE_VERSION }}

      - name: Install Dependencies
        run: npm install

      - name: Wait for MySQL
        run: |
          until mysqladmin ping -h"127.0.0.1" -P3306 -uroot -ptest_password --silent; do
            echo 'Waiting for MySQL...'
            sleep 2
          done
=======
          path: node_modules
          key: ${{ runner.os }}-node-${{ hashFiles('**/package-lock.json') }}
>>>>>>> 5bed0a83

      - name: Install if cache miss
        run: npm ci --legacy-peer-deps || npm install --legacy-peer-deps

      - name: Lint
        run: npx nx run-many --target=lint --all --parallel

  test:
    name: Test
    runs-on: ubuntu-latest
    needs: setup
    steps:
      - name: Checkout
        uses: actions/checkout@v4

      - name: Setup Node.js
        uses: actions/setup-node@v4
        with:
          node-version: ${{ env.NODE_VERSION }}

      - name: Restore dependencies
        uses: actions/cache@v3
        with:
          path: node_modules
          key: ${{ runner.os }}-node-${{ hashFiles('**/package-lock.json') }}

      - name: Install if cache miss
        run: npm ci --legacy-peer-deps || npm install --legacy-peer-deps

      - name: Test
        run: npx nx run-many --target=test --all --parallel

  build:
    name: Build
    runs-on: ubuntu-latest
    needs: [lint, test]
    steps:
      - name: Checkout
        uses: actions/checkout@v4

      - name: Setup Node.js
        uses: actions/setup-node@v4
        with:
          node-version: ${{ env.NODE_VERSION }}
<<<<<<< HEAD

      - name: Install Dependencies
        run: npm install
=======
>>>>>>> 5bed0a83

      - name: Restore dependencies
        uses: actions/cache@v3
        with:
          path: node_modules
          key: ${{ runner.os }}-node-${{ hashFiles('**/package-lock.json') }}

<<<<<<< HEAD
  security-scan:
    name: Security Scan
    runs-on: ubuntu-latest
    needs: setup
    if: needs.setup.outputs.has-affected == 'true'
    
    steps:
      - name: Checkout Code
        uses: actions/checkout@v4
        with:
          fetch-depth: 0

      - name: Setup Node.js
        uses: actions/setup-node@v4
        with:
          node-version: ${{ env.NODE_VERSION }}
=======
      - name: Install if cache miss
        run: npm ci --legacy-peer-deps || npm install --legacy-peer-deps
>>>>>>> 5bed0a83

      - name: Build
        run: npx nx run-many --target=build --all --parallel<|MERGE_RESOLUTION|>--- conflicted
+++ resolved
@@ -47,32 +47,12 @@
         uses: actions/setup-node@v4
         with:
           node-version: ${{ env.NODE_VERSION }}
-<<<<<<< HEAD
-
-      - name: Install Dependencies
-        run: npm install
-=======
->>>>>>> 5bed0a83
 
       - name: Restore dependencies
         uses: actions/cache@v3
         with:
-<<<<<<< HEAD
-          node-version: ${{ env.NODE_VERSION }}
-
-      - name: Install Dependencies
-        run: npm install
-
-      - name: Wait for MySQL
-        run: |
-          until mysqladmin ping -h"127.0.0.1" -P3306 -uroot -ptest_password --silent; do
-            echo 'Waiting for MySQL...'
-            sleep 2
-          done
-=======
           path: node_modules
           key: ${{ runner.os }}-node-${{ hashFiles('**/package-lock.json') }}
->>>>>>> 5bed0a83
 
       - name: Install if cache miss
         run: npm ci --legacy-peer-deps || npm install --legacy-peer-deps
@@ -117,12 +97,6 @@
         uses: actions/setup-node@v4
         with:
           node-version: ${{ env.NODE_VERSION }}
-<<<<<<< HEAD
-
-      - name: Install Dependencies
-        run: npm install
-=======
->>>>>>> 5bed0a83
 
       - name: Restore dependencies
         uses: actions/cache@v3
@@ -130,27 +104,8 @@
           path: node_modules
           key: ${{ runner.os }}-node-${{ hashFiles('**/package-lock.json') }}
 
-<<<<<<< HEAD
-  security-scan:
-    name: Security Scan
-    runs-on: ubuntu-latest
-    needs: setup
-    if: needs.setup.outputs.has-affected == 'true'
-    
-    steps:
-      - name: Checkout Code
-        uses: actions/checkout@v4
-        with:
-          fetch-depth: 0
-
-      - name: Setup Node.js
-        uses: actions/setup-node@v4
-        with:
-          node-version: ${{ env.NODE_VERSION }}
-=======
       - name: Install if cache miss
         run: npm ci --legacy-peer-deps || npm install --legacy-peer-deps
->>>>>>> 5bed0a83
 
       - name: Build
         run: npx nx run-many --target=build --all --parallel